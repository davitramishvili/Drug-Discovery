--- conflicted
+++ resolved
@@ -21,7 +21,6 @@
 
 ## Project Structure
 
-<<<<<<< HEAD
 ```
 Drug-Discovery/
 ├── data/
@@ -311,22 +310,3 @@
 - RDKit community for the excellent cheminformatics toolkit
 - Medicines for Malaria Venture (MMV) for antimalarial compound data
 - Open source contributors to the scientific Python ecosystem
-=======
-...
-Drug-Discovery/
-├── src/                    # Source code
-│   ├── data_processing/    # Data loading and molecule processing
-│   ├── filtering/          # Property and substructure filters
-│   ├── similarity/         # Fingerprint generation and similarity search
-│   ├── visualization/      # Plotting and visualization functions
-│   └── utils/             # Configuration and utility functions
-├── data/                   # Data files
-│   ├── raw/               # Original SDF files
-│   ├── processed/         # Processed datasets
-│   └── reference/         # Reference compounds (Malaria Box)
-├── tests/                 # Unit and integration tests
-├── results/               # Output files and reports
-├── notebooks/             # Jupyter notebooks for analysis
-└── requirements.txt       # Python dependencies
-...
->>>>>>> c51c0802
